import os
import pickle
import numpy as np
from definitions import ROOT_DIR

from data.tu_utils import load_data, S2V_to_PyG, get_fold_indices
from data.utils import convert_graph_dataset_with_gudhi, convert_graph_dataset_with_rings
from data.datasets import InMemoryComplexDataset

def load_tu_graph_dataset(name, root=os.path.join(ROOT_DIR, 'datasets'), degree_as_tag=False, fold=0, seed=0):
    raw_dir = os.path.join(root, name, 'raw')
    load_from = os.path.join(raw_dir, '{}_graph_list_degree_as_tag_{}.pkl'.format(name, degree_as_tag))
    if os.path.isfile(load_from):
        with open(load_from, 'rb') as handle:
            graph_list = pickle.load(handle)
    else:
        data, num_classes = load_data(raw_dir, name, degree_as_tag)
        print('Converting graph data into PyG format...')
        graph_list = [S2V_to_PyG(datum) for datum in data]
        with open(load_from, 'wb') as handle:
            pickle.dump(graph_list, handle)
    train_filename = os.path.join(raw_dir, '10fold_idx', 'train_idx-{}.txt'.format(fold + 1))  
    test_filename = os.path.join(raw_dir, '10fold_idx', 'test_idx-{}.txt'.format(fold + 1))
    if os.path.isfile(train_filename) and os.path.isfile(test_filename):
        # NB: we consider the loaded test indices as val_ids ones and set test_ids to None
        #     to make it more convenient to work with the training pipeline
        train_ids = np.loadtxt(train_filename, dtype=int).tolist()
        val_ids = np.loadtxt(test_filename, dtype=int).tolist()
    else:
        train_ids, val_ids = get_fold_indices(graph_list, seed, fold)
    test_ids = None
    return graph_list, train_ids, val_ids, test_ids

class TUDataset(InMemoryComplexDataset):

    def __init__(self, root, name, max_dim=2, num_classes=2, degree_as_tag=False, fold=0,
                 init_method='sum', seed=0, max_ring_size=None):
        self.name = name
        self.degree_as_tag = degree_as_tag
        if max_ring_size is not None and max_ring_size <= 3:
            max_ring_size = None
        self._max_ring_size = max_ring_size
        cellular = (max_ring_size is not None)
        if cellular:
<<<<<<< HEAD
            assert max_dim == 2
=======
            max_dim = 2
>>>>>>> 046b9754
        super(TUDataset, self).__init__(root, max_dim=max_dim, num_classes=num_classes,
            init_method=init_method, cellular=cellular)

        with open(self.processed_paths[0], 'rb') as handle:
            self._data_list = pickle.load(handle)
            
        self.fold = fold
        self.seed = seed
        train_filename = os.path.join(self.raw_dir, '10fold_idx', 'train_idx-{}.txt'.format(fold + 1))  
        test_filename = os.path.join(self.raw_dir, '10fold_idx', 'test_idx-{}.txt'.format(fold + 1))
        if os.path.isfile(train_filename) and os.path.isfile(test_filename):
            # NB: we consider the loaded test indices as val_ids ones and set test_ids to None
            #     to make it more convenient to work with the training pipeline
            self.train_ids = np.loadtxt(train_filename, dtype=int).tolist()
            self.val_ids = np.loadtxt(test_filename, dtype=int).tolist()
        else:
            train_ids, val_ids = get_fold_indices(self._data_list, self.seed, self.fold)
            self.train_ids = train_ids
            self.val_ids = val_ids
        self.test_ids = None
        # TODO: Add this later to our zip
        # tune_train_filename = os.path.join(self.raw_dir, 'tests_train_split.txt'.format(fold + 1))
        # self.tune_train_ids = np.loadtxt(tune_train_filename, dtype=int).tolist()
        # tune_test_filename = os.path.join(self.raw_dir, 'tests_val_split.txt'.format(fold + 1))
        # self.tune_val_ids = np.loadtxt(tune_test_filename, dtype=int).tolist()
        # self.tune_test_ids = None

    @property
    def processed_dir(self):
        """This is overwritten, so the simplicial complex data is placed in another folder"""
        directory = super(TUDataset, self).processed_dir
        suffix = "_{}rings".format(self._max_ring_size) if self._cellular else ""
        return directory + suffix
            
    @property
    def processed_file_names(self):
        return ['{}_complex_list.pkl'.format(self.name)]
    
    @property
    def raw_file_names(self):
        # The processed graph files are our raw files.
        # They are obtained when running the initial data conversion S2V_to_PyG. 
        return ['{}_graph_list_degree_as_tag_{}.pkl'.format(self.name, self.degree_as_tag)]
    
    def download(self):
        # This will process the raw data into a list of PyG Data objs.
        data, num_classes = load_data(self.raw_dir, self.name, self.degree_as_tag)
        self._num_classes = num_classes
        print('Converting graph data into PyG format...')
        graph_list = [S2V_to_PyG(datum) for datum in data]
        with open(self.raw_paths[0], 'wb') as handle:
            pickle.dump(graph_list, handle)
        
    def process(self):
        with open(self.raw_paths[0], 'rb') as handle:
            graph_list = pickle.load(handle)        
        
        if self._cellular:
            print("Converting the dataset accounting for rings...")
            complexes, _, _ = convert_graph_dataset_with_rings(graph_list, max_ring_size=self._max_ring_size,
                                                               include_down_adj=self.include_down_adj,
                                                               init_method=self._init_method,
<<<<<<< HEAD
                                                               init_edges=True, init_rings=True)
=======
                                                               initialize_rings=True)
>>>>>>> 046b9754
        else:
            print("Converting the dataset with gudhi...")
            # What about the init_method here? Adding now, although I remember we had handled this
            complexes, _, _ = convert_graph_dataset_with_gudhi(graph_list, expansion_dim=self.max_dim,
                                                               include_down_adj=self.include_down_adj,
                                                               init_method=self._init_method)

        with open(self.processed_paths[0], 'wb') as handle:
            pickle.dump(complexes, handle)

    def get_tune_idx_split(self):
        raise NotImplementedError('Not implemented yet')
        # idx_split = {
        #     'train': self.tune_train_ids,
        #     'valid': self.tune_val_ids,
        #     'test': self.tune_test_ids}
        # return idx_split
<|MERGE_RESOLUTION|>--- conflicted
+++ resolved
@@ -42,11 +42,8 @@
         self._max_ring_size = max_ring_size
         cellular = (max_ring_size is not None)
         if cellular:
-<<<<<<< HEAD
             assert max_dim == 2
-=======
-            max_dim = 2
->>>>>>> 046b9754
+
         super(TUDataset, self).__init__(root, max_dim=max_dim, num_classes=num_classes,
             init_method=init_method, cellular=cellular)
 
@@ -109,11 +106,7 @@
             complexes, _, _ = convert_graph_dataset_with_rings(graph_list, max_ring_size=self._max_ring_size,
                                                                include_down_adj=self.include_down_adj,
                                                                init_method=self._init_method,
-<<<<<<< HEAD
                                                                init_edges=True, init_rings=True)
-=======
-                                                               initialize_rings=True)
->>>>>>> 046b9754
         else:
             print("Converting the dataset with gudhi...")
             # What about the init_method here? Adding now, although I remember we had handled this
